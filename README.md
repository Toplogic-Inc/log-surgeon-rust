--- conflicted
+++ resolved
@@ -1,4 +1,7 @@
 # log-surgeon: A performant log parsing library
+Project Link: [Homepage][home-page]
+
+Video Demo Link: [Video Demo][video-demo]
 
 [![Build status][badge-build-status]][project-gh-action]
 ![Apache Lisensed][badge-apache]
@@ -81,6 +84,8 @@
 safe and high-performant regular expression engine specialized for unstructured logs, allowing users
 to extract named variables from raw text log messages efficiently according to user-defined schema.
 
+---
+
 ## Objective
 The objective of this project is to fill the gap explained in the motivation above in the current
 Rust ecosystem. We shall deliver a high-performance and memory-safe log parsing library using Rust.
@@ -102,6 +107,8 @@
 - Specify inputs (variable schemas) to configure the log parser
 - Feed input log stream to the log parser
 - Retrieve outputs (parsed log events structured according to the user schema) from the parser
+
+---
 
 ## Features  
 As a log parsing library, log-surgeon provides the following features that differ from general text
@@ -127,11 +134,6 @@
 - Merging multiple NFAs into a single DFA.
 - Simulating a DFA with character streams or strings.
 
-<<<<<<< HEAD
-=======
-## Architecture Overview
-![log-surgeon-arch-overview](docs/src/overall-arch-diagram.png)
->>>>>>> 05826226
 
 ## User's Guide
 
@@ -197,6 +199,8 @@
 library in your project, you can follow the user's guide above where you should specify the git URL
 to obtain the latest version of the library.
 
+---
+
 ## Contributions by each team member
 1. **[Louis][github-siwei]**
 - Implemented the draft version of the AST-to-NFA conversion.
@@ -212,6 +216,8 @@
 
 Both members contributed to the overall architecture, unit testing, integration testing, and library
 finalization. Both members reviewed the other's implementation through GitHub's Pull Request.
+
+---
 
 ## Lessons learned and concluding remarks
 This project provided us with an excellent opportunity to learn about the Rust programming language.
